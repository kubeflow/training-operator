--- conflicted
+++ resolved
@@ -63,35 +63,8 @@
         with:
           kubernetes-version: ${{ matrix.kubernetes-version }}
           python-version: ${{ matrix.python-version }}
-<<<<<<< HEAD
+          gang-scheduler-name: ${{ matrix.gang-scheduler-name }}
 
-      - name: Setup Go
-        uses: actions/setup-go@v5
-        with:
-          go-version-file: go.mod
-
-      - name: Create k8s Kind Cluster
-        uses: helm/kind-action@v1.10.0
-        with:
-          node_image: kindest/node:${{ matrix.kubernetes-version }}
-          cluster_name: training-operator-cluster
-          kubectl_version: ${{ matrix.kubernetes-version }}
-
-      - name: Build training-operator
-        run: |
-          ./scripts/gha/build-image.sh
-        env:
-          TRAINING_CI_IMAGE: kubeflowtraining/training-operator:test
-
-      - name: Deploy training operator
-        run: |
-          ./scripts/gha/setup-training-operator.sh
-        env:
-          KIND_CLUSTER: training-operator-cluster
-          TRAINING_CI_IMAGE: kubeflowtraining/training-operator:test
-          GANG_SCHEDULER_NAME: ${{ matrix.gang-scheduler-name }}
-          KUBERNETES_VERSION: ${{ matrix.kubernetes-version }}
-      
       - name: Build trainer
         run: |
           ./scripts/gha/build-trainer.sh
@@ -118,9 +91,6 @@
         env:
           KIND_CLUSTER: training-operator-cluster
           STORAGE_INITIALIZER_CI_IMAGE: kubeflowtraining/storage-initializer:test
-=======
-          gang-scheduler-name: ${{ matrix.gang-scheduler-name }}
->>>>>>> 69094e16
 
       - name: Run tests
         run: |
