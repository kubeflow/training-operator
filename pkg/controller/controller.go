--- conflicted
+++ resolved
@@ -148,7 +148,7 @@
 		//NewJob(kubeCli kubernetes.Interface, job spec.TfJob, stopC <-chan struct{}, wg *sync.WaitGroup)
 
 		c.stopChMap[clus.Metadata.Name] = stopC
-		c.jobs[clus.Metadata.Namespace + "-" + clus.Metadata.Name] = nc
+		c.jobs[clus.Metadata.Namespace+"-"+clus.Metadata.Name] = nc
 		c.jobRVs[clus.Metadata.Name] = clus.Metadata.ResourceVersion
 
 	//case kwatch.Modified:
@@ -159,10 +159,10 @@
 	//  c.jobRVs[clus.Metadata.Name] = clus.Metadata.ResourceVersion
 	//
 	case kwatch.Deleted:
-		if _, ok := c.jobs[clus.Metadata.Namespace + "-" + clus.Metadata.Name]; !ok {
+		if _, ok := c.jobs[clus.Metadata.Namespace+"-"+clus.Metadata.Name]; !ok {
 			return fmt.Errorf("unsafe state. TfJob was never created but we received event (%s)", event.Type)
 		}
-		c.jobs[clus.Metadata.Namespace + "-" + clus.Metadata.Name].Delete()
+		c.jobs[clus.Metadata.Namespace+"-"+clus.Metadata.Name].Delete()
 		delete(c.jobs, clus.Metadata.Name)
 		delete(c.jobRVs, clus.Metadata.Name)
 	}
@@ -194,7 +194,7 @@
 			continue
 		}
 		c.stopChMap[clus.Metadata.Name] = stopC
-		c.jobs[clus.Metadata.Namespace + "-" + clus.Metadata.Name] = nc
+		c.jobs[clus.Metadata.Namespace+"-"+clus.Metadata.Name] = nc
 		c.jobRVs[clus.Metadata.Name] = clus.Metadata.ResourceVersion
 	}
 
@@ -222,9 +222,6 @@
 			return "", fmt.Errorf("fail to create CRD: %v", err)
 		}
 	}
-<<<<<<< HEAD
-
-=======
 	// In the event CRD was already initialized, we want to find any existing jobs and instantiate controllers
 	// for them.
 	watchVersion, err = c.findAllTfJobs()
@@ -232,7 +229,6 @@
 		log.Errorf("initResource() failed; findAllTfJobs returned error: %v", err)
 		return "", err
 	}
->>>>>>> bfd4de50
 	return watchVersion, nil
 }
 
