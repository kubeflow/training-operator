// Copyright 2021 The Kubeflow Authors
//
// Licensed under the Apache License, Version 2.0 (the "License");
// you may not use this file except in compliance with the License.
// You may obtain a copy of the License at
//
//      http://www.apache.org/licenses/LICENSE-2.0
//
// Unless required by applicable law or agreed to in writing, software
// distributed under the License is distributed on an "AS IS" BASIS,
// WITHOUT WARRANTIES OR CONDITIONS OF ANY KIND, either express or implied.
// See the License for the specific language governing permissions and
// limitations under the License.

package mpi

import (
	"bytes"
	"context"
	"fmt"
	"reflect"
	"sort"
	"strconv"
	"strings"
	"time"

	"github.com/go-logr/logr"
	commonv1 "github.com/kubeflow/common/pkg/apis/common/v1"
	"github.com/kubeflow/common/pkg/controller.v1/common"
	"github.com/kubeflow/common/pkg/controller.v1/control"
	"github.com/kubeflow/common/pkg/controller.v1/expectation"
	commonutil "github.com/kubeflow/common/pkg/util"
	"github.com/kubeflow/training-operator/pkg/common/util"
	"github.com/sirupsen/logrus"
	corev1 "k8s.io/api/core/v1"
	rbacv1 "k8s.io/api/rbac/v1"
	"k8s.io/apimachinery/pkg/api/errors"
	"k8s.io/apimachinery/pkg/api/resource"
	metav1 "k8s.io/apimachinery/pkg/apis/meta/v1"
	"k8s.io/apimachinery/pkg/runtime"
	"k8s.io/apimachinery/pkg/runtime/schema"
	"k8s.io/apimachinery/pkg/types"
	"k8s.io/client-go/informers"
	kubeclientset "k8s.io/client-go/kubernetes"
	"k8s.io/client-go/tools/record"
	"k8s.io/klog"
	ctrl "sigs.k8s.io/controller-runtime"
	"sigs.k8s.io/controller-runtime/pkg/client"
	"sigs.k8s.io/controller-runtime/pkg/controller"
	"sigs.k8s.io/controller-runtime/pkg/event"
	"sigs.k8s.io/controller-runtime/pkg/handler"
	"sigs.k8s.io/controller-runtime/pkg/log"
	"sigs.k8s.io/controller-runtime/pkg/manager"
	"sigs.k8s.io/controller-runtime/pkg/predicate"
	"sigs.k8s.io/controller-runtime/pkg/source"
	volcanoclient "volcano.sh/apis/pkg/client/clientset/versioned"

	mpiv1 "github.com/kubeflow/training-operator/pkg/apis/mpi/v1"
	"github.com/kubeflow/training-operator/pkg/apis/mpi/validation"
	trainingoperatorcommon "github.com/kubeflow/training-operator/pkg/common"
	ctlrconfig "github.com/kubeflow/training-operator/pkg/config"
)

const (
	FailedDeleteJobReason     = "FailedDeleteJob"
	SuccessfulDeleteJobReason = "SuccessfulDeleteJob"
<<<<<<< HEAD
	FailedValidateJobReason   = "FailedValidateJob"
	controllerName            = "mpijob-controller"
=======

	controllerName  = "mpijob-controller"
	labelMPIJobName = "mpi-job-name"
>>>>>>> 00710ba0
)

func NewReconciler(mgr manager.Manager, enableGangScheduling bool) *MPIJobReconciler {
	r := &MPIJobReconciler{
		Client:    mgr.GetClient(),
		Scheme:    mgr.GetScheme(),
		recorder:  mgr.GetEventRecorderFor(controllerName),
		apiReader: mgr.GetAPIReader(),
		Log:       log.Log,
	}

	cfg := mgr.GetConfig()
	kubeClientSet := kubeclientset.NewForConfigOrDie(cfg)
	volcanoClientSet := volcanoclient.NewForConfigOrDie(cfg)
	sharedInformers := informers.NewSharedInformerFactory(kubeClientSet, 0)
	priorityClassInformer := sharedInformers.Scheduling().V1beta1().PriorityClasses()

	r.JobController = common.JobController{
		Controller:                  r,
		Expectations:                expectation.NewControllerExpectations(),
		Config:                      common.JobControllerConfiguration{EnableGangScheduling: enableGangScheduling},
		WorkQueue:                   &util.FakeWorkQueue{},
		Recorder:                    r.recorder,
		KubeClientSet:               kubeClientSet,
		VolcanoClientSet:            volcanoClientSet,
		PriorityClassLister:         priorityClassInformer.Lister(),
		PriorityClassInformerSynced: priorityClassInformer.Informer().HasSynced,
		PodControl:                  control.RealPodControl{KubeClient: kubeClientSet, Recorder: r.recorder},
		ServiceControl:              control.RealServiceControl{KubeClient: kubeClientSet, Recorder: r.recorder},
	}
	return r
}

// MPIJobReconciler reconciles a MPIJob object
type MPIJobReconciler struct {
	common.JobController
	client.Client
	Scheme    *runtime.Scheme
	recorder  record.EventRecorder
	apiReader client.Reader
	Log       logr.Logger
}

//+kubebuilder:rbac:groups=kubeflow.org,resources=mpijobs,verbs=get;list;watch;create;update;patch;delete
//+kubebuilder:rbac:groups=kubeflow.org,resources=mpijobs/status,verbs=get;update;patch
//+kubebuilder:rbac:groups=kubeflow.org,resources=mpijobs/finalizers,verbs=update
//+kubebuilder:rbac:groups="",resources=pods,verbs=get;list;watch;create;update;patch;delete
//+kubebuilder:rbac:groups="",resources=serviceaccount,verbs=get;list;watch;create;delete
//+kubebuilder:rbac:groups="",resources=configmaps,verbs=get;list;watch;create;update;patch;delete
//+kubebuilder:rbac:groups="rbac.authorization.k8s.io",resources=roles,verbs=get;list;watch;create;delete;update
//+kubebuilder:rbac:groups="rbac.authorization.k8s.io",resources=rolebindings,verbs=get;list;watch;create;delete

// Reconcile is part of the main kubernetes reconciliation loop which aims to
// move the current state of the cluster closer to the desired state.
func (jc *MPIJobReconciler) Reconcile(ctx context.Context, req ctrl.Request) (ctrl.Result, error) {
	_ = log.FromContext(ctx)
	logger := jc.Log.WithValues(mpiv1.Singular, req.NamespacedName)

	mpijob := &mpiv1.MPIJob{}
	err := jc.Get(ctx, req.NamespacedName, mpijob)
	if err != nil {
		logger.Info(err.Error(), "unable to fetch MPIJob", req.NamespacedName.String())
		return ctrl.Result{}, client.IgnoreNotFound(err)
	}

	if err = validation.ValidateV1MpiJobSpec(&mpijob.Spec); err != nil {
		logger.Info(err.Error(), "MPIJob failed validation", req.NamespacedName.String())
		jc.recorder.Eventf(mpijob, corev1.EventTypeWarning, FailedValidateJobReason, "Failed validation: %v", err)
		return ctrl.Result{}, err
	}

	// skip for MPIJob that is being deleted
	if mpijob.GetDeletionTimestamp() != nil {
		return ctrl.Result{}, nil
	}

	// Set default priorities to MPIJob
	jc.Scheme.Default(mpijob)

	// 1) validation rules out CleanPolicy with contradicting value
	// 2) if both fields leave empty, Default function fills with None
	// 3) if only one field set, sync value
	cleanPolicyDefined := mpijob.Spec.CleanPodPolicy
	if mpijob.Spec.RunPolicy.CleanPodPolicy != nil {
		cleanPolicyDefined = mpijob.Spec.RunPolicy.CleanPodPolicy
	}
	mpijob.Spec.CleanPodPolicy = cleanPolicyDefined
	mpijob.Spec.RunPolicy.CleanPodPolicy = cleanPolicyDefined

	// Use common to reconcile the job related pod and service
	// MPIJob needs not service
	err = jc.ReconcileJobs(mpijob, mpijob.Spec.MPIReplicaSpecs, mpijob.Status, &mpijob.Spec.RunPolicy)
	if err != nil {
		logrus.Warnf("Reconcile MPIJob error %v", err)
		return ctrl.Result{}, err
	}

	return ctrl.Result{}, nil
}

// SetupWithManager sets up the controller with the Manager.
func (jc *MPIJobReconciler) SetupWithManager(mgr ctrl.Manager) error {
	c, err := controller.New(jc.ControllerName(), mgr, controller.Options{
		Reconciler: jc,
	})

	if err != nil {
		return err
	}

	// using onOwnerCreateFunc is easier to set defaults
	if err = c.Watch(&source.Kind{Type: &mpiv1.MPIJob{}}, &handler.EnqueueRequestForObject{},
		predicate.Funcs{CreateFunc: jc.onOwnerCreateFunc()},
	); err != nil {
		return err
	}

	// inject watching for job related pod
	if err = c.Watch(&source.Kind{Type: &corev1.Pod{}}, &handler.EnqueueRequestForOwner{
		IsController: true,
		OwnerType:    &mpiv1.MPIJob{},
	}, predicate.Funcs{
		CreateFunc: util.OnDependentCreateFunc(jc.Expectations),
		UpdateFunc: util.OnDependentUpdateFunc(&jc.JobController),
		DeleteFunc: util.OnDependentDeleteFunc(jc.Expectations),
	}); err != nil {
		return err
	}

	// Create generic predicates
	predicates := predicate.Funcs{
		CreateFunc: util.OnDependentCreateFuncGeneric(jc.Expectations),
		UpdateFunc: util.OnDependentUpdateFuncGeneric(&jc.JobController),
		DeleteFunc: util.OnDependentDeleteFuncGeneric(jc.Expectations),
	}

	// inject watching for job related ConfigMap
	if err = c.Watch(&source.Kind{Type: &corev1.ConfigMap{}}, &handler.EnqueueRequestForOwner{
		IsController: true,
		OwnerType:    &mpiv1.MPIJob{},
	}, predicates); err != nil {
		return err
	}

	// inject watching for job related Role
	if err = c.Watch(&source.Kind{Type: &rbacv1.Role{}}, &handler.EnqueueRequestForOwner{
		IsController: true,
		OwnerType:    &mpiv1.MPIJob{},
	}, predicates); err != nil {
		return err
	}

	// inject watching for job related RoleBinding
	if err = c.Watch(&source.Kind{Type: &rbacv1.RoleBinding{}}, &handler.EnqueueRequestForOwner{
		IsController: true,
		OwnerType:    &mpiv1.MPIJob{},
	}, predicates); err != nil {
		return err
	}

	// inject watching for job related ServiceAccount
	if err = c.Watch(&source.Kind{Type: &corev1.ServiceAccount{}}, &handler.EnqueueRequestForOwner{
		IsController: true,
		OwnerType:    &mpiv1.MPIJob{},
	}, predicates); err != nil {
		return err
	}

	return nil
}

// DeletePodsAndServices is overridden because mpi-reconciler.v1 needs not deleting services
func (jc *MPIJobReconciler) DeletePodsAndServices(runPolicy *commonv1.RunPolicy, job interface{}, pods []*corev1.Pod) error {
	if len(pods) == 0 {
		return nil
	}

	// Delete nothing when the cleanPodPolicy is None.
	if *runPolicy.CleanPodPolicy == commonv1.CleanPodPolicyNone {
		return nil
	}

	for _, pod := range pods {
		// Note that pending pod will turn into running once schedulable,
		// not cleaning it may leave orphan running pod in the future,
		// we should treat it equivalent to running phase here.
		if *runPolicy.CleanPodPolicy == commonv1.CleanPodPolicyRunning && pod.Status.Phase != corev1.PodRunning && pod.Status.Phase != corev1.PodPending {
			continue
		}
		if err := jc.PodControl.DeletePod(pod.Namespace, pod.Name, job.(runtime.Object)); err != nil {
			return err
		}
	}
	return nil
}

// ReconcileServices is overridden because mpi-reconciler.v1 does not need to reconcile services
func (jc *MPIJobReconciler) ReconcileServices(
	job metav1.Object,
	services []*corev1.Service,
	rtype commonv1.ReplicaType,
	spec *commonv1.ReplicaSpec) error {
	return nil
}

func (jc *MPIJobReconciler) ControllerName() string {
	return controllerName
}

// GenLabels is overridden for backward compatibility
// TODO(zw0610): remove this overriding method when backward compatibility is dropped
func (jc *MPIJobReconciler) GenLabels(jobName string) map[string]string {
	// Generate basic labels from kubeflow/common
	basicLabels := jc.JobController.GenLabels(jobName)

	// add "mpi-job-name" label for backward compatibility
	basicLabels[labelMPIJobName] = basicLabels[commonv1.JobNameLabel]
	// remove "job-name" as MPIJob never uses
	delete(basicLabels, commonv1.JobNameLabelDeprecated)

	return basicLabels
}

func (jc *MPIJobReconciler) GetAPIGroupVersionKind() schema.GroupVersionKind {
	return mpiv1.GroupVersion.WithKind(mpiv1.Kind)
}

func (jc *MPIJobReconciler) GetAPIGroupVersion() schema.GroupVersion {
	return mpiv1.GroupVersion
}

func (jc *MPIJobReconciler) GetGroupNameLabelValue() string {
	return mpiv1.GroupVersion.Group
}

// SetClusterSpec is overridden because no cluster spec is needed for MPIJob
func (jc *MPIJobReconciler) SetClusterSpec(job interface{}, podTemplate *corev1.PodTemplateSpec, rtype, index string) error {
	return nil
}

func (jc *MPIJobReconciler) GetDefaultContainerName() string {
	return mpiv1.DefaultContainerName
}

func (jc *MPIJobReconciler) GetDefaultContainerPortName() string {
	return mpiv1.DefaultPortName
}

func (jc *MPIJobReconciler) IsMasterRole(replicas map[commonv1.ReplicaType]*commonv1.ReplicaSpec,
	rtype commonv1.ReplicaType, index int) bool {
	return false
}

func (jc *MPIJobReconciler) GetJobFromInformerCache(namespace, name string) (metav1.Object, error) {
	mpijob := &mpiv1.MPIJob{}
	err := jc.Get(context.Background(), types.NamespacedName{
		Namespace: namespace, Name: name,
	}, mpijob)
	return mpijob, err
}

// onOwnerCreateFunc modify creation condition.
func (jc *MPIJobReconciler) onOwnerCreateFunc() func(event.CreateEvent) bool {
	return func(e event.CreateEvent) bool {
		mpiJob, ok := e.Object.(*mpiv1.MPIJob)
		if !ok {
			return true
		}

		jc.Scheme.Default(mpiJob)
		msg := fmt.Sprintf("MPIJob %s/%s is created.", mpiJob.Namespace, e.Object.GetName())
		logrus.Info(msg)
		trainingoperatorcommon.CreatedJobsCounterInc(mpiJob.Namespace, mpiv1.FrameworkName)
		if err := commonutil.UpdateJobConditions(&mpiJob.Status, commonv1.JobCreated, mpiJobCreatedReason, msg); err != nil {
			log.Log.Error(err, "append job condition error")
			return false
		}
		return true
	}
}

func (jc *MPIJobReconciler) ReconcilePods(
	job interface{},
	jobStatus *commonv1.JobStatus,
	pods []*corev1.Pod,
	rtype commonv1.ReplicaType,
	spec *commonv1.ReplicaSpec,
	replicas map[commonv1.ReplicaType]*commonv1.ReplicaSpec,
) error {

	mpiJob, ok := job.(*mpiv1.MPIJob)
	if !ok {
		return fmt.Errorf("%v is not a type of MPIJob", mpiJob)
	}

	// first set StartTime.
	if mpiJob.Status.StartTime == nil {
		now := metav1.Now()
		mpiJob.Status.StartTime = &now
	}

	initializeReplicaStatuses(jobStatus, rtype)

	// Get the launcher Job for this MPIJob.
	launcher, err := jc.getLauncherJob(mpiJob)
	if err != nil {
		return err
	}

	var worker []*corev1.Pod
	// We're done if the launcher either succeeded or failed.
	done := launcher != nil && isPodFinished(launcher)

	if !done {
		workerSpec := mpiJob.Spec.MPIReplicaSpecs[mpiv1.MPIReplicaTypeWorker]
		workerReplicas := int32(0)
		if workerSpec != nil && workerSpec.Replicas != nil {
			workerReplicas = *workerSpec.Replicas
		}
		isGPULauncher := isGPULauncher(mpiJob)

		// Get the launcher ServiceAccount for this MPIJob.
		if sa, err := jc.getOrCreateLauncherServiceAccount(mpiJob); sa == nil || err != nil {
			return err
		}

		// Get the ConfigMap for this MPIJob.
		if config, err := jc.getOrCreateConfigMap(mpiJob, workerReplicas, isGPULauncher); config == nil || err != nil {
			return err
		}

		// Get the launcher Role for this MPIJob.
		if r, err := jc.getOrCreateLauncherRole(mpiJob, workerReplicas); r == nil || err != nil {
			return err
		}

		// Get the launcher RoleBinding for this MPIJob.
		if rb, err := jc.getLauncherRoleBinding(mpiJob); rb == nil || err != nil {
			return err
		}

		worker, err = jc.getOrCreateWorker(mpiJob)
		if err != nil {
			return err
		}

		if launcher == nil {
			launcher, err = jc.KubeClientSet.CoreV1().Pods(mpiJob.Namespace).Create(context.Background(), jc.newLauncher(mpiJob, ctlrconfig.Config.MPIKubectlDeliveryImage, isGPULauncher), metav1.CreateOptions{})
			if err != nil {
				jc.Recorder.Eventf(mpiJob, corev1.EventTypeWarning, mpiJobFailedReason, "launcher pod created failed: %v", err)
				return err
			} else {
				jc.Recorder.Eventf(mpiJob, corev1.EventTypeNormal, mpiJobRunningReason, "launcher pod created success: %v", launcher.Name)
			}
		}
	}

	// Finally, we update the status block of the MPIJob resource to reflect the
	// current state of the world.
	err = jc.updateMPIJobStatus(mpiJob, launcher, worker)
	if err != nil {
		return err
	}
	return nil
}

func (jc *MPIJobReconciler) updateMPIJobStatus(mpiJob *mpiv1.MPIJob, launcher *corev1.Pod, worker []*corev1.Pod) error {
	if launcher != nil {
		initializeMPIJobStatuses(mpiJob, mpiv1.MPIReplicaTypeLauncher)
		if isPodSucceeded(launcher) {
			mpiJob.Status.ReplicaStatuses[mpiv1.MPIReplicaTypeLauncher].Succeeded = 1
			msg := fmt.Sprintf("MPIJob %s/%s successfully completed.", mpiJob.Namespace, mpiJob.Name)
			jc.Recorder.Event(mpiJob, corev1.EventTypeNormal, mpiJobSucceededReason, msg)
			if mpiJob.Status.CompletionTime == nil {
				now := metav1.Now()
				mpiJob.Status.CompletionTime = &now
			}
			err := updateMPIJobConditions(mpiJob, commonv1.JobSucceeded, mpiJobSucceededReason, msg)
			if err != nil {
				return err
			}
		} else if isPodFailed(launcher) {
			mpiJob.Status.ReplicaStatuses[mpiv1.MPIReplicaTypeLauncher].Failed = 1
			msg := fmt.Sprintf("MPIJob %s/%s has failed", mpiJob.Namespace, mpiJob.Name)
			reason := launcher.Status.Reason
			if reason == "" {
				reason = mpiJobFailedReason
			}
			jc.Recorder.Event(mpiJob, corev1.EventTypeWarning, reason, msg)
			if reason == "Evicted" {
				reason = mpiJobEvict
			} else if !isEvicted(mpiJob.Status) && mpiJob.Status.CompletionTime == nil {
				now := metav1.Now()
				mpiJob.Status.CompletionTime = &now
			}
			err := updateMPIJobConditions(mpiJob, commonv1.JobFailed, reason, msg)
			if err != nil {
				klog.Errorf("Append mpiJob(%s/%s) condition error: %v", mpiJob.Namespace, mpiJob.Name, err)
				return err
			}

		} else if isPodRunning(launcher) {
			mpiJob.Status.ReplicaStatuses[mpiv1.MPIReplicaTypeLauncher].Active = 1
		}
	}

	var (
		running = 0
		evict   = 0
	)

	initializeMPIJobStatuses(mpiJob, mpiv1.MPIReplicaTypeWorker)
	for i := 0; i < len(worker); i++ {
		switch worker[i].Status.Phase {
		case corev1.PodFailed:
			mpiJob.Status.ReplicaStatuses[mpiv1.MPIReplicaTypeWorker].Failed += 1
			if worker[i].Status.Reason == "Evicted" {
				evict += 1
			}
		case corev1.PodSucceeded:
			mpiJob.Status.ReplicaStatuses[mpiv1.MPIReplicaTypeWorker].Succeeded += 1
		case corev1.PodRunning:
			running += 1
			mpiJob.Status.ReplicaStatuses[mpiv1.MPIReplicaTypeWorker].Active += 1
		}
	}
	if evict > 0 {
		msg := fmt.Sprintf("%d/%d workers are evicted", evict, len(worker))
		if err := updateMPIJobConditions(mpiJob, commonv1.JobFailed, mpiJobEvict, msg); err != nil {
			return err
		}
		jc.Recorder.Event(mpiJob, corev1.EventTypeWarning, mpiJobEvict, msg)
	}

	if launcher != nil && launcher.Status.Phase == corev1.PodRunning && running == len(worker) {
		msg := fmt.Sprintf("MPIJob %s/%s is running.", mpiJob.Namespace, mpiJob.Name)
		err := updateMPIJobConditions(mpiJob, commonv1.JobRunning, mpiJobRunningReason, msg)
		if err != nil {
			return err
		}
		jc.Recorder.Eventf(mpiJob, corev1.EventTypeNormal, "MPIJobRunning", "MPIJob %s/%s is running", mpiJob.Namespace, mpiJob.Name)
	}
	return nil
}

func (jc *MPIJobReconciler) GetJobFromAPIClient(namespace, name string) (metav1.Object, error) {
	job := &mpiv1.MPIJob{}

	err := jc.apiReader.Get(context.Background(), types.NamespacedName{Namespace: namespace, Name: name}, job)
	if err != nil {
		if errors.IsNotFound(err) {
			logrus.Error(err, "MPIJob not found", "namespace", namespace, "name", name)
		} else {
			logrus.Error(err, "failed to get job from api-server", "namespace", namespace, "name", name)
		}
		return nil, err
	}
	return job, nil
}

// GetPodsForJob returns the set of pods that this job should manage.
// It also reconciles ControllerRef by adopting/orphaning.
// Note that the returned Pods are pointers into the cache.
func (jc *MPIJobReconciler) GetPodsForJob(jobObject interface{}) ([]*corev1.Pod, error) {
	job, ok := jobObject.(metav1.Object)
	if !ok {
		return nil, fmt.Errorf("job is not of type metav1.Object")
	}

	// Create selector.
	selector, err := metav1.LabelSelectorAsSelector(&metav1.LabelSelector{
		MatchLabels: jc.GenLabels(job.GetName()),
	})

	if err != nil {
		return nil, fmt.Errorf("couldn't convert Job selector: %v", err)
	}
	// List all pods to include those that don't match the selector anymore
	// but have a ControllerRef pointing to this controller.
	podlist := &corev1.PodList{}
	err = jc.List(context.Background(), podlist,
		client.MatchingLabelsSelector{Selector: selector}, client.InNamespace(job.GetNamespace()))
	if err != nil {
		return nil, err
	}

	var filter util.ObjectFilterFunction = func(obj metav1.Object) bool {
		return metav1.IsControlledBy(obj, job)
	}

	return util.ConvertPodListWithFilter(podlist.Items, filter), nil
}

func (jc *MPIJobReconciler) DeleteJob(job interface{}) error {
	mpiJob, ok := job.(*mpiv1.MPIJob)
	if !ok {
		return fmt.Errorf("%v is not a type of TFJob", mpiJob)
	}

	log := commonutil.LoggerForJob(mpiJob)
	if err := jc.Delete(context.Background(), mpiJob); err != nil {
		jc.Recorder.Eventf(mpiJob, corev1.EventTypeWarning, FailedDeleteJobReason, "Error deleting: %v", err)
		log.Errorf("failed to delete job %s/%s, %v", mpiJob.Namespace, mpiJob.Name, err)
		return err
	}

	jc.Recorder.Eventf(mpiJob, corev1.EventTypeNormal, SuccessfulDeleteJobReason, "Deleted job: %v", mpiJob.Name)
	log.Infof("job %s/%s has been deleted", mpiJob.Namespace, mpiJob.Name)
	trainingoperatorcommon.DeletedJobsCounterInc(mpiJob.Namespace, mpiv1.FrameworkName)
	return nil
}

// GetServicesForJob returns the set of services that this job should manage.
// It also reconciles ControllerRef by adopting/orphaning.
// Note that the returned services are pointers into the cache.
func (jc *MPIJobReconciler) GetServicesForJob(jobObject interface{}) ([]*corev1.Service, error) {
	return nil, nil
}

func (jc *MPIJobReconciler) UpdateJobStatus(job interface{}, replicas map[commonv1.ReplicaType]*commonv1.ReplicaSpec, jobStatus *commonv1.JobStatus) error {
	mpiJob, ok := job.(*mpiv1.MPIJob)
	if !ok {
		return fmt.Errorf("%+v is not a type of MPIJob", job)
	}

	for rtype, spec := range replicas {
		status := jobStatus.ReplicaStatuses[rtype]

		succeeded := status.Succeeded
		expected := *(spec.Replicas) - succeeded
		running := status.Active
		failed := status.Failed

		logrus.Infof("MPIJob=%s, ReplicaType=%s expected=%d, running=%d, succeeded=%d , failed=%d",
			mpiJob.Name, rtype, expected, running, succeeded, failed)

		if rtype == mpiv1.MPIReplicaTypeLauncher {
			if running > 0 {
				msg := fmt.Sprintf("MPIJob %s is running.", mpiJob.Name)
				err := commonutil.UpdateJobConditions(jobStatus, commonv1.JobRunning, commonutil.JobRunningReason, msg)
				if err != nil {
					commonutil.LoggerForJob(mpiJob).Infof("Append job condition error: %v", err)
					return err
				}
			}
			// when launcher is succeed, the job is finished.
			if expected == 0 {
				msg := fmt.Sprintf("MPIJob %s is successfully completed.", mpiJob.Name)
				logrus.Info(msg)
				jc.Recorder.Event(mpiJob, corev1.EventTypeNormal, commonutil.JobSucceededReason, msg)
				if jobStatus.CompletionTime == nil {
					now := metav1.Now()
					jobStatus.CompletionTime = &now
				}
				err := commonutil.UpdateJobConditions(jobStatus, commonv1.JobSucceeded, commonutil.JobSucceededReason, msg)
				if err != nil {
					commonutil.LoggerForJob(mpiJob).Infof("Append job condition error: %v", err)
					return err
				}
				trainingoperatorcommon.SuccessfulJobsCounterInc(mpiJob.Namespace, mpiv1.FrameworkName)
				return nil
			}
		}
		if failed > 0 {
			if spec.RestartPolicy == commonv1.RestartPolicyExitCode {
				msg := fmt.Sprintf("MPIJob %s is restarting because %d %s replica(s) failed.", mpiJob.Name, failed, rtype)
				jc.Recorder.Event(mpiJob, corev1.EventTypeWarning, commonutil.JobRestartingReason, msg)
				err := commonutil.UpdateJobConditions(jobStatus, commonv1.JobRestarting, commonutil.JobRestartingReason, msg)
				if err != nil {
					commonutil.LoggerForJob(mpiJob).Infof("Append job condition error: %v", err)
					return err
				}
				trainingoperatorcommon.RestartedJobsCounterInc(mpiJob.Namespace, mpiv1.FrameworkName)
			} else {
				msg := fmt.Sprintf("MPIJob %s is failed because %d %s replica(s) failed.", mpiJob.Name, failed, rtype)
				jc.Recorder.Event(mpiJob, corev1.EventTypeNormal, commonutil.JobFailedReason, msg)
				if mpiJob.Status.CompletionTime == nil {
					now := metav1.Now()
					mpiJob.Status.CompletionTime = &now
				}
				err := commonutil.UpdateJobConditions(jobStatus, commonv1.JobFailed, commonutil.JobFailedReason, msg)
				if err != nil {
					commonutil.LoggerForJob(mpiJob).Infof("Append job condition error: %v", err)
					return err
				}
				trainingoperatorcommon.FailedJobsCounterInc(mpiJob.Namespace, mpiv1.FrameworkName)
			}
		}
	}

	// Some workers are still running, leave a running condition.
	msg := fmt.Sprintf("MPIJob %s is running.", mpiJob.Name)
	commonutil.LoggerForJob(mpiJob).Infof(msg)

	if err := commonutil.UpdateJobConditions(jobStatus, commonv1.JobRunning, commonutil.JobRunningReason, msg); err != nil {
		commonutil.LoggerForJob(mpiJob).Error(err, "failed to update MPIJob conditions")
		return err
	}

	return nil
}

func (jc *MPIJobReconciler) UpdateJobStatusInApiServer(job interface{}, jobStatus *commonv1.JobStatus) error {
	if jobStatus.ReplicaStatuses == nil {
		jobStatus.ReplicaStatuses = map[commonv1.ReplicaType]*commonv1.ReplicaStatus{}
	}

	mpiJob, ok := job.(*mpiv1.MPIJob)
	trainingoperatorcommon.ClearGeneratedFields(&mpiJob.ObjectMeta)
	if !ok {
		return fmt.Errorf("%v is not a type of MpiJob", mpiJob)
	}

	startTime := time.Now()
	logger := commonutil.LoggerForJob(mpiJob)
	defer func() {
		logger.Infof("Finished updating MpiJobs Status %q (%v)",
			mpiJob.Name, time.Since(startTime))
	}()

	mpiJob = mpiJob.DeepCopy()
	mpiJob.Status = *jobStatus.DeepCopy()

	result := jc.Status().Update(context.Background(), mpiJob)

	if result != nil {
		jc.Log.WithValues("mpijob", types.NamespacedName{
			Namespace: mpiJob.GetNamespace(),
			Name:      mpiJob.GetName(),
		})
		return result
	}

	return nil
}

// getLauncherJob gets the launcher Job controlled by this MPIJob.
func (jc *MPIJobReconciler) getLauncherJob(mpiJob *mpiv1.MPIJob) (*corev1.Pod, error) {
	launcher := &corev1.Pod{}
	NamespacedName := types.NamespacedName{Namespace: mpiJob.Namespace, Name: mpiJob.Name + launcherSuffix}
	err := jc.Get(context.Background(), NamespacedName, launcher)
	if errors.IsNotFound(err) {
		return nil, nil
	}
	if err != nil {
		// If an error occurs during Get, we'll requeue the item so we can
		// attempt processing again later. This could have been caused by a
		// temporary network failure, or any other transient reason.
		return nil, err
	}

	// If the launcher is not controlled by this MPIJob resource, we should log
	// a warning to the event recorder and return.
	if !metav1.IsControlledBy(launcher, mpiJob) {
		msg := fmt.Sprintf(MessageResourceExists, launcher.Name, launcher.Kind)
		jc.Recorder.Event(mpiJob, corev1.EventTypeWarning, ErrResourceExists, msg)
		return launcher, fmt.Errorf(msg)
	}
	return launcher, nil
}

// getOrCreateConfigMap gets the ConfigMap controlled by this MPIJob, or creates
// one if it doesn't exist.
func (jc *MPIJobReconciler) getOrCreateConfigMap(mpiJob *mpiv1.MPIJob, workerReplicas int32, isGPULauncher bool) (*corev1.ConfigMap, error) {
	newCM := newConfigMap(mpiJob, workerReplicas, isGPULauncher)
	podList, err := jc.getRunningWorkerPods(mpiJob)
	if err != nil {
		return nil, err
	}
	updateDiscoverHostsInConfigMap(newCM, mpiJob, podList, isGPULauncher)

	cm := &corev1.ConfigMap{}
	NamespacedName := types.NamespacedName{Namespace: mpiJob.Namespace, Name: mpiJob.Name + configSuffix}
	err = jc.Get(context.Background(), NamespacedName, cm)

	// If the ConfigMap doesn't exist, we'll create it.
	if errors.IsNotFound(err) {
		cm, err = jc.KubeClientSet.CoreV1().ConfigMaps(mpiJob.Namespace).Create(context.Background(), newCM, metav1.CreateOptions{})
	}
	// If an error occurs during Get/Create, we'll requeue the item so we
	// can attempt processing again later. This could have been caused by a
	// temporary network failure, or any other transient reason.
	if err != nil {
		return nil, err
	}

	// If the ConfigMap is not controlled by this MPIJob resource, we
	// should log a warning to the event recorder and return.
	if !metav1.IsControlledBy(cm, mpiJob) {
		msg := fmt.Sprintf(MessageResourceExists, cm.Name, cm.Kind)
		jc.Recorder.Event(mpiJob, corev1.EventTypeWarning, ErrResourceExists, msg)
		return nil, fmt.Errorf(msg)
	}

	// If the ConfigMap is changed, update it
	if !reflect.DeepEqual(cm.Data, newCM.Data) {
		cm, err = jc.KubeClientSet.CoreV1().ConfigMaps(mpiJob.Namespace).Update(context.Background(), newCM, metav1.UpdateOptions{})
		if err != nil {
			return nil, err
		}
	}

	return cm, nil
}

// getOrCreateLauncherServiceAccount gets the launcher ServiceAccount controlled
// by this MPIJob, or creates one if it doesn't exist.
func (jc *MPIJobReconciler) getOrCreateLauncherServiceAccount(mpiJob *mpiv1.MPIJob) (*corev1.ServiceAccount, error) {

	sa := &corev1.ServiceAccount{}
	NamespacedName := types.NamespacedName{Namespace: mpiJob.Namespace, Name: mpiJob.Name + launcherSuffix}
	err := jc.Get(context.Background(), NamespacedName, sa)

	if err == nil {
		jc.Recorder.Eventf(mpiJob, corev1.EventTypeNormal, "ServiceAccount is exist", "ServiceAccount: %v", sa.Name)
	}

	if errors.IsNotFound(err) {
		sa, err = jc.KubeClientSet.CoreV1().ServiceAccounts(mpiJob.Namespace).Create(context.Background(), newLauncherServiceAccount(mpiJob), metav1.CreateOptions{})
	}
	// If an error occurs during Get/Create, we'll requeue the item so we
	// can attempt processing again later. This could have been caused by a
	// temporary network failure, or any other transient reason.
	if err != nil {
		return nil, err
	}
	// If the launcher ServiceAccount is not controlled by this MPIJob resource, we
	// should log a warning to the event recorder and return.
	if !metav1.IsControlledBy(sa, mpiJob) {
		msg := fmt.Sprintf(MessageResourceExists, sa.Name, sa.Kind)
		jc.Recorder.Event(mpiJob, corev1.EventTypeWarning, ErrResourceExists, msg)
		return nil, fmt.Errorf(msg)
	}

	return sa, nil
}

// getOrCreateLauncherRole gets the launcher Role controlled by this MPIJob.
func (jc *MPIJobReconciler) getOrCreateLauncherRole(mpiJob *mpiv1.MPIJob, workerReplicas int32) (*rbacv1.Role, error) {
	role := &rbacv1.Role{}
	NamespacedName := types.NamespacedName{Namespace: mpiJob.Namespace, Name: mpiJob.Name + launcherSuffix}
	err := jc.Get(context.Background(), NamespacedName, role)

	if err == nil {
		jc.Recorder.Eventf(mpiJob, corev1.EventTypeNormal, "LauncherRole is exist", "LauncherRole: %v", role.Name)
	}

	launcherRole := newLauncherRole(mpiJob, workerReplicas)
	// If the Role doesn't exist, we'll create it.
	if errors.IsNotFound(err) {
		role, err = jc.KubeClientSet.RbacV1().Roles(mpiJob.Namespace).Create(context.Background(), launcherRole, metav1.CreateOptions{})
	}
	// If an error occurs during Get/Create, we'll requeue the item so we
	// can attempt processing again later. This could have been caused by a
	// temporary network failure, or any other transient reason.
	if err != nil {
		return nil, err
	}
	// If the launcher Role is not controlled by this MPIJob resource, we
	// should log a warning to the event recorder and return.
	if !metav1.IsControlledBy(role, mpiJob) {
		msg := fmt.Sprintf(MessageResourceExists, role.Name, role.Kind)
		jc.Recorder.Event(mpiJob, corev1.EventTypeWarning, ErrResourceExists, msg)
		return nil, fmt.Errorf(msg)
	}

	if !reflect.DeepEqual(role.Rules, launcherRole.Rules) {
		role, err = jc.KubeClientSet.RbacV1().Roles(mpiJob.Namespace).Update(context.Background(), launcherRole, metav1.UpdateOptions{})
		if err != nil {
			return nil, err
		}
	}

	return role, nil
}

// getLauncherRoleBinding gets the launcher RoleBinding controlled by this
// MPIJob, or creates one if it doesn't exist.
func (jc *MPIJobReconciler) getLauncherRoleBinding(mpiJob *mpiv1.MPIJob) (*rbacv1.RoleBinding, error) {
	rb := &rbacv1.RoleBinding{}
	NamespacedName := types.NamespacedName{Namespace: mpiJob.Namespace, Name: mpiJob.Name + launcherSuffix}
	err := jc.Get(context.Background(), NamespacedName, rb)
	// If the RoleBinding doesn't exist, we'll create it.

	if err == nil {
		jc.Recorder.Eventf(mpiJob, corev1.EventTypeNormal, "RoleBinding is exist", "RoleBinding: %v", rb.Name)
	}

	if errors.IsNotFound(err) {
		rb, err = jc.KubeClientSet.RbacV1().RoleBindings(mpiJob.Namespace).Create(context.Background(), newLauncherRoleBinding(mpiJob), metav1.CreateOptions{})
	}
	// If an error occurs during Get/Create, we'll requeue the item so we
	// can attempt processing again later. This could have been caused by a
	// temporary network failure, or any other transient reason.
	if err != nil {
		return nil, err
	}
	// If the launcher RoleBinding is not controlled by this MPIJob resource, we
	// should log a warning to the event recorder and return.
	if !metav1.IsControlledBy(rb, mpiJob) {
		msg := fmt.Sprintf(MessageResourceExists, rb.Name, rb.Kind)
		jc.Recorder.Event(mpiJob, corev1.EventTypeWarning, ErrResourceExists, msg)
		return nil, fmt.Errorf(msg)
	}

	return rb, nil
}

// getOrCreateWorker gets the worker Pod controlled by this
// MPIJob, or creates one if it doesn't exist.
func (jc *MPIJobReconciler) getOrCreateWorker(mpiJob *mpiv1.MPIJob) ([]*corev1.Pod, error) {
	var (
		workerPrefix   string        = mpiJob.Name + workerSuffix
		workerPods     []*corev1.Pod = []*corev1.Pod{}
		i              int32         = 0
		workerReplicas *int32
	)
	if worker, ok := mpiJob.Spec.MPIReplicaSpecs[mpiv1.MPIReplicaTypeWorker]; ok && worker != nil {
		workerReplicas = worker.Replicas
	} else {
		return workerPods, nil
	}

	// Remove Pods when replicas are scaled down
	genericLabels := jc.GenLabels(mpiJob.GetName())
	selector, err := workerSelector(genericLabels)
	if err != nil {
		return nil, err
	}

	podlist := &corev1.PodList{}
	err = jc.List(context.Background(), podlist, client.MatchingLabelsSelector{Selector: selector}, client.InNamespace(mpiJob.GetNamespace()))

	if err != nil {
		return nil, err
	}
	if len(podlist.Items) > int(*workerReplicas) {
		for _, pod := range podlist.Items {
			indexStr, ok := pod.Labels[commonv1.ReplicaIndexLabel]
			if !ok {
				return nil, err
			}
			index, err := strconv.Atoi(indexStr)
			if err == nil {
				if index >= int(*workerReplicas) {
					err = jc.KubeClientSet.CoreV1().Pods(pod.Namespace).Delete(context.Background(), pod.Name, metav1.DeleteOptions{})
					if err != nil {
						return nil, err
					}
				}
			}
		}
	}

	for ; i < *workerReplicas; i++ {
		name := fmt.Sprintf("%s-%d", workerPrefix, i)

		pod := &corev1.Pod{}
		NamespacedName := types.NamespacedName{Namespace: mpiJob.Namespace, Name: name}
		err := jc.Get(context.Background(), NamespacedName, pod)

		// If the worker Pod doesn't exist, we'll create it.
		if errors.IsNotFound(err) {
			worker := jc.newWorker(mpiJob, name)
			if worker == nil {
				msg := fmt.Sprintf(MessageResourceDoesNotExist, "Worker")
				jc.Recorder.Event(mpiJob, corev1.EventTypeWarning, ErrResourceDoesNotExist, msg)
				err = fmt.Errorf(msg)
				return nil, err
			}
			// Insert ReplicaIndexLabel
			worker.Labels[commonv1.ReplicaIndexLabel] = strconv.Itoa(int(i))
			pod, err = jc.KubeClientSet.CoreV1().Pods(mpiJob.Namespace).Create(context.Background(), worker, metav1.CreateOptions{})
			if err == nil {
				jc.Recorder.Eventf(mpiJob, corev1.EventTypeNormal, "SuccessfulCreatePod", "Created worker pod: %v", pod.Name)
			} else {
				jc.Recorder.Eventf(mpiJob, corev1.EventTypeWarning, "FailedCreatePod", "Created worker pod: %v", pod.Name)
			}
		}

		// If an error occurs during Get/Create, we'll requeue the item so we
		// can attempt processing again later. This could have been caused by a
		// temporary network failure, or any other transient reason.
		if err != nil && !errors.IsNotFound(err) {
			jc.Recorder.Eventf(mpiJob, corev1.EventTypeWarning, mpiJobFailedReason, "worker pod created failed: %v", err)
			return nil, err
		}
		// If the worker is not controlled by this MPIJob resource, we should log
		// a warning to the event recorder and return.
		if pod != nil && !metav1.IsControlledBy(pod, mpiJob) {
			msg := fmt.Sprintf(MessageResourceExists, pod.Name, pod.Kind)
			jc.Recorder.Event(mpiJob, corev1.EventTypeWarning, ErrResourceExists, msg)
			return nil, fmt.Errorf(msg)
		}
		workerPods = append(workerPods, pod)
	}

	return workerPods, nil
}

// newWorker creates a new worker Pod for an MPIJob resource. It also
// sets the appropriate OwnerReferences on the resource so handleObject can
// discover the MPIJob resource that 'owns' it.
func (jc *MPIJobReconciler) newWorker(mpiJob *mpiv1.MPIJob, name string) *corev1.Pod {
	genericLabels := jc.GenLabels(mpiJob.GetName())
	labels := defaultWorkerLabels(genericLabels)

	podSpec := mpiJob.Spec.MPIReplicaSpecs[mpiv1.MPIReplicaTypeWorker].Template.DeepCopy()

	// keep the labels which are set in PodTemplate
	if len(podSpec.Labels) == 0 {
		podSpec.Labels = make(map[string]string)
	}

	for key, value := range labels {
		podSpec.Labels[key] = value
	}
	setRestartPolicy(podSpec, mpiJob.Spec.MPIReplicaSpecs[mpiv1.MPIReplicaTypeWorker])
	logger := commonutil.LoggerForReplica(mpiJob, strings.ToLower(string(mpiv1.MPIReplicaTypeLauncher)))
	if len(podSpec.Spec.Containers) == 0 {
		klog.Errorln("Worker pod does not have any containers in its spec")
		return nil
	}
	container := podSpec.Spec.Containers[0]
	if len(container.Command) == 0 {
		container.Command = []string{"sleep"}
		container.Args = []string{"365d"}
	}

	// We need the kubexec.sh script here because Open MPI checks for the path
	// in every rank.
	container.VolumeMounts = append(container.VolumeMounts, corev1.VolumeMount{
		Name:      configVolumeName,
		MountPath: configMountPath,
	})
	podSpec.Spec.Containers[0] = container

	scriptMode := int32(0555)
	podSpec.Spec.Volumes = append(podSpec.Spec.Volumes, corev1.Volume{
		Name: configVolumeName,
		VolumeSource: corev1.VolumeSource{
			ConfigMap: &corev1.ConfigMapVolumeSource{
				LocalObjectReference: corev1.LocalObjectReference{
					Name: mpiJob.Name + configSuffix,
				},
				Items: []corev1.KeyToPath{
					{
						Key:  kubexecScriptName,
						Path: kubexecScriptName,
						Mode: &scriptMode,
					},
				},
			},
		},
	})

	// if gang-scheduling is enabled:
	// 1. if user has specified other scheduler, we report a warning without overriding any fields.
	// 2. if no SchedulerName is set for pods, then we set the SchedulerName to "volcano".
	if jc.Config.EnableGangScheduling {
		if util.IsGangSchedulerSet(mpiJob.Spec.MPIReplicaSpecs, gangSchedulerName) {
			errMsg := "Another scheduler is specified when gang-scheduling is enabled and it will not be overwritten"
			logger.Warning(errMsg)
			jc.Recorder.Event(mpiJob, corev1.EventTypeWarning, podTemplateSchedulerNameReason, errMsg)
		} else {
			podSpec.Spec.SchedulerName = gangSchedulerName
		}

		if podSpec.Annotations == nil {
			podSpec.Annotations = map[string]string{}
		}
		podSpec.Annotations[gangSchedulingPodGroupAnnotation] = mpiJob.GetName()
		podSpec.Annotations[volcanoTaskSpecKey] = strings.ToLower(string(mpiv1.MPIReplicaTypeWorker))
	}

	return &corev1.Pod{
		ObjectMeta: metav1.ObjectMeta{
			Name:        name,
			Namespace:   mpiJob.Namespace,
			Labels:      podSpec.Labels,
			Annotations: podSpec.Annotations,
			OwnerReferences: []metav1.OwnerReference{
				*metav1.NewControllerRef(mpiJob, mpiv1.SchemeGroupVersionKind),
			},
		},
		Spec: podSpec.Spec,
	}
}

// newLauncher creates a new launcher Job for an MPIJob resource. It also sets
// the appropriate OwnerReferences on the resource so handleObject can discover
// the MPIJob resource that 'owns' it.
func (jc *MPIJobReconciler) newLauncher(mpiJob *mpiv1.MPIJob, kubectlDeliveryImage string, isGPULauncher bool) *corev1.Pod {
	launcherName := mpiJob.Name + launcherSuffix

	genericLabels := jc.GenLabels(mpiJob.GetName())
	labels := defaultLauncherLabels(genericLabels)

	podSpec := mpiJob.Spec.MPIReplicaSpecs[mpiv1.MPIReplicaTypeLauncher].Template.DeepCopy()
	// copy the labels and annotations to pod from PodTemplate
	if len(podSpec.Labels) == 0 {
		podSpec.Labels = make(map[string]string)
	}
	for key, value := range labels {
		podSpec.Labels[key] = value
	}

	logger := commonutil.LoggerForReplica(mpiJob, strings.ToLower(string(mpiv1.MPIReplicaTypeLauncher)))
	// add SchedulerName to podSpec
	if jc.Config.EnableGangScheduling {
		if util.IsGangSchedulerSet(mpiJob.Spec.MPIReplicaSpecs, gangSchedulerName) {
			errMsg := "Another scheduler is specified when gang-scheduling is enabled and it will not be overwritten"
			logger.Warning(errMsg)
			jc.Recorder.Event(mpiJob, corev1.EventTypeWarning, podTemplateSchedulerNameReason, errMsg)
		} else {
			podSpec.Spec.SchedulerName = gangSchedulerName
		}

		if podSpec.Annotations == nil {
			podSpec.Annotations = map[string]string{}
		}
		podSpec.Annotations[gangSchedulingPodGroupAnnotation] = mpiJob.GetName()
		podSpec.Annotations[volcanoTaskSpecKey] = strings.ToLower(string(mpiv1.MPIReplicaTypeLauncher))
	}

	podSpec.Spec.ServiceAccountName = launcherName
	podSpec.Spec.InitContainers = append(podSpec.Spec.InitContainers, corev1.Container{
		Name:            kubectlDeliveryName,
		Image:           kubectlDeliveryImage,
		ImagePullPolicy: corev1.PullIfNotPresent,
		Env: []corev1.EnvVar{
			{
				Name:  kubectlTargetDirEnv,
				Value: kubectlMountPath,
			},
			{
				Name:  "NAMESPACE",
				Value: mpiJob.Namespace,
			},
		},
		VolumeMounts: []corev1.VolumeMount{
			{
				Name:      kubectlVolumeName,
				MountPath: kubectlMountPath,
			},
			{
				Name:      configVolumeName,
				MountPath: configMountPath,
			},
		},
		Resources: corev1.ResourceRequirements{
			Limits: corev1.ResourceList{
				corev1.ResourceCPU:              resource.MustParse(initContainerCpu),
				corev1.ResourceMemory:           resource.MustParse(initContainerMem),
				corev1.ResourceEphemeralStorage: resource.MustParse(initContainerEphStorage),
			},
			Requests: corev1.ResourceList{
				corev1.ResourceCPU:              resource.MustParse(initContainerCpu),
				corev1.ResourceMemory:           resource.MustParse(initContainerMem),
				corev1.ResourceEphemeralStorage: resource.MustParse(initContainerEphStorage),
			},
		},
	})
	if len(podSpec.Spec.Containers) == 0 {
		klog.Errorln("Launcher pod does not have any containers in its spec")
		msg := fmt.Sprintf(MessageResourceDoesNotExist, "Launcher")
		jc.Recorder.Event(mpiJob, corev1.EventTypeWarning, ErrResourceDoesNotExist, msg)
		return nil
	}
	container := podSpec.Spec.Containers[0]
	container.Env = append(container.Env,
		corev1.EnvVar{
			Name:  "OMPI_MCA_plm_rsh_agent",
			Value: fmt.Sprintf("%s/%s", configMountPath, kubexecScriptName),
		},
		corev1.EnvVar{
			Name:  "OMPI_MCA_orte_default_hostfile",
			Value: fmt.Sprintf("%s/%s", configMountPath, hostfileName),
		},
	)

	if !isGPULauncher {
		container.Env = append(container.Env,
			// We overwrite these environment variables so that users will not
			// be mistakenly using GPU resources for launcher due to potential
			// issues with scheduler/container technologies.
			corev1.EnvVar{
				Name:  "NVIDIA_VISIBLE_DEVICES",
				Value: "",
			},
			corev1.EnvVar{
				Name:  "NVIDIA_DRIVER_CAPABILITIES",
				Value: "",
			})
	}

	container.VolumeMounts = append(container.VolumeMounts,
		corev1.VolumeMount{
			Name:      kubectlVolumeName,
			MountPath: kubectlMountPath,
		},
		corev1.VolumeMount{
			Name:      configVolumeName,
			MountPath: configMountPath,
		})
	podSpec.Spec.Containers[0] = container

	// Submit a warning event if the user specifies restart policy for
	// the pod template. We recommend to set it from the replica level.
	if podSpec.Spec.RestartPolicy != corev1.RestartPolicy("") {
		errMsg := "Restart policy in pod template will be overwritten by restart policy in replica spec"
		klog.Warning(errMsg)
		jc.Recorder.Event(mpiJob, corev1.EventTypeWarning, podTemplateRestartPolicyReason, errMsg)
	}
	setRestartPolicy(podSpec, mpiJob.Spec.MPIReplicaSpecs[mpiv1.MPIReplicaTypeLauncher])

	scriptsMode := int32(0555)
	hostfileMode := int32(0444)
	podSpec.Spec.Volumes = append(podSpec.Spec.Volumes,
		corev1.Volume{
			Name: kubectlVolumeName,
			VolumeSource: corev1.VolumeSource{
				EmptyDir: &corev1.EmptyDirVolumeSource{},
			},
		},
		corev1.Volume{
			Name: configVolumeName,
			VolumeSource: corev1.VolumeSource{
				ConfigMap: &corev1.ConfigMapVolumeSource{
					LocalObjectReference: corev1.LocalObjectReference{
						Name: mpiJob.Name + configSuffix,
					},
					Items: []corev1.KeyToPath{
						{
							Key:  kubexecScriptName,
							Path: kubexecScriptName,
							Mode: &scriptsMode,
						},
						{
							Key:  hostfileName,
							Path: hostfileName,
							Mode: &hostfileMode,
						},
						{
							Key:  discoverHostsScriptName,
							Path: discoverHostsScriptName,
							Mode: &scriptsMode,
						},
					},
				},
			},
		})
	return &corev1.Pod{
		ObjectMeta: metav1.ObjectMeta{
			Name:        launcherName,
			Namespace:   mpiJob.Namespace,
			Labels:      podSpec.Labels,
			Annotations: podSpec.Annotations,
			OwnerReferences: []metav1.OwnerReference{
				*metav1.NewControllerRef(mpiJob, mpiv1.SchemeGroupVersionKind),
			},
		},
		Spec: podSpec.Spec,
	}
}

// getRunningWorkerPods get all worker Pods with Running phase controlled by this MPIJob.
func (jc *MPIJobReconciler) getRunningWorkerPods(mpiJob *mpiv1.MPIJob) ([]*corev1.Pod, error) {
	genericLabels := jc.GenLabels(mpiJob.GetName())
	selector, err := workerSelector(genericLabels)
	if err != nil {
		return nil, err
	}

	podFullList := &corev1.PodList{}
	err = jc.List(context.Background(), podFullList, client.MatchingLabelsSelector{Selector: selector}, client.InNamespace(mpiJob.GetNamespace()))
	//podFullList, err := r.PodLister.List(selector)
	if err != nil {
		return nil, err
	}
	// Only running Pods should be included within the `discover_hosts.sh` script.
	var podList []corev1.Pod
	for idx, pod := range podFullList.Items {
		if pod.Status.Phase == corev1.PodRunning {
			podList = append(podList, podFullList.Items[idx])
		}
	}

	var filter util.ObjectFilterFunction = func(obj metav1.Object) bool {
		return metav1.IsControlledBy(obj, mpiJob)
	}

	return util.ConvertPodListWithFilter(podList, filter), nil
}

// newConfigMap creates a new ConfigMap containing configurations for an MPIJob
// resource. It also sets the appropriate OwnerReferences on the resource so
// handleObject can discover the MPIJob resource that 'owns' it.
func newConfigMap(mpiJob *mpiv1.MPIJob, workerReplicas int32, isGPULauncher bool) *corev1.ConfigMap {
	kubexec := fmt.Sprintf(`#!/bin/sh
set -x
POD_NAME=$1
shift
%s/kubectl exec ${POD_NAME}`, kubectlMountPath)
	if len(mpiJob.Spec.MainContainer) > 0 {
		kubexec = fmt.Sprintf("%s --container %s", kubexec, mpiJob.Spec.MainContainer)
	}
	kubexec = fmt.Sprintf("%s -- /bin/sh -c \"$*\"", kubexec)

	// If no processing unit is specified, default to 1 slot.
	slots := 1
	if mpiJob.Spec.SlotsPerWorker != nil {
		slots = int(*mpiJob.Spec.SlotsPerWorker)
	}
	var buffer bytes.Buffer
	if isGPULauncher {
		buffer.WriteString(fmt.Sprintf("%s%s slots=%d\n", mpiJob.Name, launcherSuffix, slots))
	}
	for i := 0; i < int(workerReplicas); i++ {
		buffer.WriteString(fmt.Sprintf("%s%s-%d slots=%d\n", mpiJob.Name, workerSuffix, i, slots))
	}

	return &corev1.ConfigMap{
		ObjectMeta: metav1.ObjectMeta{
			Name:      mpiJob.Name + configSuffix,
			Namespace: mpiJob.Namespace,
			Labels: map[string]string{
				"app": mpiJob.Name,
			},
			OwnerReferences: []metav1.OwnerReference{
				*metav1.NewControllerRef(mpiJob, mpiv1.SchemeGroupVersionKind),
			},
		},
		Data: map[string]string{
			hostfileName:      buffer.String(),
			kubexecScriptName: kubexec,
		},
	}
}

// updateDiscoverHostsInConfigMap updates the ConfigMap if the content of `discover_hosts.sh` changes.
func updateDiscoverHostsInConfigMap(configMap *corev1.ConfigMap, mpiJob *mpiv1.MPIJob, runningPods []*corev1.Pod, isGPULauncher bool) {
	slots := 1
	if mpiJob.Spec.SlotsPerWorker != nil {
		slots = int(*mpiJob.Spec.SlotsPerWorker)
	}

	// Sort the slice of Pods to make sure the order of entries in `discover_hosts.sh` is maintained.
	sort.Slice(runningPods, func(i, j int) bool {
		return runningPods[i].Name < runningPods[j].Name
	})

	discoverHosts := "#!/bin/sh"
	if isGPULauncher {
		discoverHosts = fmt.Sprintf("%s\necho %s%s:%d\n", discoverHosts, mpiJob.Name, launcherSuffix, slots)
	}
	for _, p := range runningPods {
		discoverHosts = fmt.Sprintf("%s\necho %s:%d", discoverHosts, p.Name, slots)
	}

	oldDiscoverHosts, exist := configMap.Data[discoverHostsScriptName]
	if exist {
		if oldDiscoverHosts == discoverHosts {
			return
		}
	}
	configMap.Data[discoverHostsScriptName] = discoverHosts
}

// newLauncherServiceAccount creates a new launcher ServiceAccount for an MPIJob
// resource. It also sets the appropriate OwnerReferences on the resource so
// handleObject can discover the MPIJob resource that 'owns' it.
func newLauncherServiceAccount(mpiJob *mpiv1.MPIJob) *corev1.ServiceAccount {
	return &corev1.ServiceAccount{
		ObjectMeta: metav1.ObjectMeta{
			Name:      mpiJob.Name + launcherSuffix,
			Namespace: mpiJob.Namespace,
			Labels: map[string]string{
				"app": mpiJob.Name,
			},
			OwnerReferences: []metav1.OwnerReference{
				*metav1.NewControllerRef(mpiJob, mpiv1.SchemeGroupVersionKind),
			},
		},
	}
}

// newLauncherRole creates a new launcher Role for an MPIJob resource. It also
// sets the appropriate OwnerReferences on the resource so handleObject can
// discover the MPIJob resource that 'owns' it.
func newLauncherRole(mpiJob *mpiv1.MPIJob, workerReplicas int32) *rbacv1.Role {
	var podNames []string
	for i := 0; i < int(workerReplicas); i++ {
		podNames = append(podNames, fmt.Sprintf("%s%s-%d", mpiJob.Name, workerSuffix, i))
	}
	return &rbacv1.Role{
		ObjectMeta: metav1.ObjectMeta{
			Name:      mpiJob.Name + launcherSuffix,
			Namespace: mpiJob.Namespace,
			Labels: map[string]string{
				"app": mpiJob.Name,
			},
			OwnerReferences: []metav1.OwnerReference{
				*metav1.NewControllerRef(mpiJob, mpiv1.SchemeGroupVersionKind),
			},
		},
		Rules: []rbacv1.PolicyRule{
			{
				Verbs:     []string{"get", "list", "watch"},
				APIGroups: []string{""},
				Resources: []string{"pods"},
			},
			{
				Verbs:         []string{"create"},
				APIGroups:     []string{""},
				Resources:     []string{"pods/exec"},
				ResourceNames: podNames,
			},
		},
	}
}

// newLauncherRoleBinding creates a new launcher RoleBinding for an MPIJob
// resource. It also sets the appropriate OwnerReferences on the resource so
// handleObject can discover the MPIJob resource that 'owns' it.
func newLauncherRoleBinding(mpiJob *mpiv1.MPIJob) *rbacv1.RoleBinding {
	launcherName := mpiJob.Name + launcherSuffix
	return &rbacv1.RoleBinding{
		ObjectMeta: metav1.ObjectMeta{
			Name:      launcherName,
			Namespace: mpiJob.Namespace,
			Labels: map[string]string{
				"app": mpiJob.Name,
			},
			OwnerReferences: []metav1.OwnerReference{
				*metav1.NewControllerRef(mpiJob, mpiv1.SchemeGroupVersionKind),
			},
		},
		Subjects: []rbacv1.Subject{
			{
				Kind:      rbacv1.ServiceAccountKind,
				Name:      launcherName,
				Namespace: mpiJob.Namespace,
			},
		},
		RoleRef: rbacv1.RoleRef{
			APIGroup: rbacv1.GroupName,
			Kind:     "Role",
			Name:     launcherName,
		},
	}
}

func setRestartPolicy(podTemplateSpec *corev1.PodTemplateSpec, spec *commonv1.ReplicaSpec) {
	if spec.RestartPolicy == commonv1.RestartPolicyExitCode {
		podTemplateSpec.Spec.RestartPolicy = corev1.RestartPolicyNever
	} else {
		podTemplateSpec.Spec.RestartPolicy = corev1.RestartPolicy(spec.RestartPolicy)
	}
}<|MERGE_RESOLUTION|>--- conflicted
+++ resolved
@@ -64,14 +64,10 @@
 const (
 	FailedDeleteJobReason     = "FailedDeleteJob"
 	SuccessfulDeleteJobReason = "SuccessfulDeleteJob"
-<<<<<<< HEAD
-	FailedValidateJobReason   = "FailedValidateJob"
-	controllerName            = "mpijob-controller"
-=======
+
 
 	controllerName  = "mpijob-controller"
 	labelMPIJobName = "mpi-job-name"
->>>>>>> 00710ba0
 )
 
 func NewReconciler(mgr manager.Manager, enableGangScheduling bool) *MPIJobReconciler {
