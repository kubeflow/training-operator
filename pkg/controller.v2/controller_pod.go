--- conflicted
+++ resolved
@@ -101,11 +101,7 @@
 				addTFJobReplicaStatuses(rtype, index, pod, rstatus)
 			}
 			if rtype == tfv1alpha2.TFReplicaTypeChief {
-<<<<<<< HEAD
-				addTFJobReplicaStatuses(rtype, index, pod, rstatus)
-=======
 				addTFJobReplicaStatuses(rtype, -1, pod, rstatus)
->>>>>>> 76fa3205
 			}
 		}
 	}
