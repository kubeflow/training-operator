--- conflicted
+++ resolved
@@ -1,13 +1,11 @@
 # pkg and bin directories currently contain build artifacts
 # only so we exclude them.
 bin/
-<<<<<<< HEAD
+
 vendor/
 node_modules/
 build/
-=======
 
->>>>>>> cb1e0538
 .vscode/
 
 # Compiled python files.
