## Building the Operator

Create a symbolic link inside your GOPATH to the location you checked out the code

```sh
mkdir -p ${GOPATH}/src/github.com/tensorflow
ln -sf ${GIT_TRAINING} ${GOPATH}/src/github.com/tensorflow/k8s
```

* GIT_TRAINING should be the location where you checked out https://github.com/tensorflow/k8s

Resolve dependencies (if you don't have glide install, check how to do it [here](https://github.com/Masterminds/glide/blob/master/README.md#install))

install dependencies, `-v` will ignore subpackage vendor

```sh
glide install -v
```

Build it

```sh
go install github.com/tensorflow/k8s/cmd/tf_operator
```

## Building all the artifacts.

[pipenv](https://docs.pipenv.org/) is recommended to manage local Python environment.
You can find setup information on their website.

To build the following artifacts:

* Docker image for the operator
* Helm chart for deploying it

You can run

```sh
# to setup pipenv you have to step into the directory where Pipfile is located
cd py
pipenv install
pipenv shell
cd ..
python -m py.release local --registry=${REGISTRY}
```

* The docker image will be tagged into your registry
* The helm chart will be created in **./bin**

## Running the Operator Locally

Running the operator locally (as opposed to deploying it on a K8s cluster) is convenient for debugging/development.

We can configure the operator to run locally using the configuration available in your kubeconfig to communicate with
a K8s cluster. Set your environment:

```sh
export KUBECONFIG=$(echo ~/.kube/config)
export MY_POD_NAMESPACE=default
export MY_POD_NAME=my-pod
```

* MY_POD_NAMESPACE is used because the CRD is namespace scoped and we use the namespace of the controller to
  set the corresponding namespace for the resource.
* TODO(jlewi): Do we still need to set MY_POD_NAME? Why?

Make a copy of `grpc_tensorflow_server.py` and create a config file named `controller-config-file.yaml`:

```sh
cp grpc_tensorflow_server/grpc_tensorflow_server.py /tmp/grpc_tensorflow_server.py

cat > /tmp/controller-config-file.yaml << EOL
grpcServerFilePath: /tmp/grpc_tensorflow_server.py
EOL
```

Now we are ready to run operator locally:

<<<<<<< HEAD
```sh
tf_operator -controller_config_file=/tmp/controller_config_file.yaml
=======
```
tf_operator -controller-config-file=/tmp/controller-config-file.yaml
>>>>>>> 27930894
```

The command creates a CRD `tfjobs` and block watching for creation of the resource kind. To verify local
operator is working, create an example job and you should see jobs created by it.

```sh
kubectl create -f https://raw.githubusercontent.com/tensorflow/k8s/master/examples/tf_job.yaml
```

## Go version

On ubuntu the default go package appears to be gccgo-go which has problems see [issue](https://github.com/golang/go/issues/15429) golang-go package is also really old so install from golang tarballs instead.

## Code Style

### Python

* Use two spaces for indents in keeping with Python style
* To autoformat code

  ```sh
  autopep8 -i --indent-size=2 path/to/module.py
  ```

* To sort imports

  ```sh
  isort path/to/module.py
  ```<|MERGE_RESOLUTION|>--- conflicted
+++ resolved
@@ -76,13 +76,8 @@
 
 Now we are ready to run operator locally:
 
-<<<<<<< HEAD
 ```sh
 tf_operator -controller_config_file=/tmp/controller_config_file.yaml
-=======
-```
-tf_operator -controller-config-file=/tmp/controller-config-file.yaml
->>>>>>> 27930894
 ```
 
 The command creates a CRD `tfjobs` and block watching for creation of the resource kind. To verify local
